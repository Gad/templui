--- conflicted
+++ resolved
@@ -67,13 +67,9 @@
 templ ChartScripts() {
 	{{ handle := templ.NewOnceHandle() }}
 	@handle.Once() {
-<<<<<<< HEAD
-		<script defer nonce={ templ.GetNonce(ctx) } src="https://cdn.jsdelivr.net/npm/chart.js"></script>
-=======
 		<!-- Load Chart.js library -->
 		<script defer nonce={ templ.GetNonce(ctx) } src="https://cdn.jsdelivr.net/npm/chart.js@4.4.8/dist/chart.umd.min.js"></script>
 		<!-- Initialize charts -->
->>>>>>> c4785257
 		<script nonce={ templ.GetNonce(ctx) }>
 			document.addEventListener('DOMContentLoaded', function() {
 				const chartInstances = {};
