package showcase

import "github.com/axzilla/goilerplate/pkg/components"

templ DatepickerDefault() {
	<div class="w-full max-w-sm">
<<<<<<< HEAD
		@components.Datepicker(components.DatepickerProps{
			ID:   "datepicker-default",
			Name: "datepicker-default",
		})
=======
		@components.Datepicker(components.DatepickerProps{})
>>>>>>> 14a5400b
	</div>
}<|MERGE_RESOLUTION|>--- conflicted
+++ resolved
@@ -4,13 +4,6 @@
 
 templ DatepickerDefault() {
 	<div class="w-full max-w-sm">
-<<<<<<< HEAD
-		@components.Datepicker(components.DatepickerProps{
-			ID:   "datepicker-default",
-			Name: "datepicker-default",
-		})
-=======
 		@components.Datepicker(components.DatepickerProps{})
->>>>>>> 14a5400b
 	</div>
 }