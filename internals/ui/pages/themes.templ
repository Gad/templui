package pages

import (
	"github.com/axzilla/goilerplate/internals/ui/layouts"
	"github.com/axzilla/goilerplate/pkg/components"
	"github.com/axzilla/goilerplate/pkg/icons"
)

templ Themes() {
	@layouts.DocsLayout() {
		<div
			x-data="themeCustomizer"
			x-init="init"
		>
			<div class="mb-16">
				<h1 class="text-3xl font-bold mb-2">Themes</h1>
				<p class="mb-4 text-muted-foreground">Customize the theme of the UI components.</p>
			</div>
			<div class="flex flex-col md:flex-row gap-8">
				<div class="w-full md:w-1/2">
					<div class="flex items-start justify-between mb-4">
						<div>
							<div class="font-semibold">Customize</div>
							<div class="text-xs text-muted-foreground">Pick a style and color for your components.</div>
						</div>
						@components.Button(components.ButtonProps{
							Size:     "icon",
							Variant:  "ghost",
							IconLeft: icons.RotateCcw(icons.IconProps{Size: "14"}),
							Attributes: templ.Attributes{
								"@click": "resetTheme",
							},
						})
					</div>
					@ThemeCustomizer(ThemeCustomizerProps{
						CurrentTheme:  "orange",
						CurrentRadius: "0.5",
						CurrentMode:   "light",
					})
				</div>
				<div class="w-full md:w-1/2">
					<div class="mb-4">
						<div class="font-semibold">Preview</div>
						<div class="text-xs text-muted-foreground">This is how your theme will look like.</div>
					</div>
					@ThemePreview()
				</div>
			</div>
		</div>
	}
}

templ ThemePreview() {
	<div id="theme-preview" class="theme-preview p-6 border rounded-lg">
		@components.Card(components.CardProps{}) {
			@components.CardHeader() {
				@components.CardTitle() {
					User Registration 
				}
				@components.CardDescription() {
					Please fill out the form below to create your account. 
				}
			}
			@components.CardContent() {
				<form class="space-y-4">
					<div class="space-y-2">
						<label for="username" class="text-sm font-medium">Username</label>
						@components.Input(components.InputProps{
							ID:          "username",
							Name:        "username",
							Type:        components.InputTypeText,
							Placeholder: "Enter your username",
						})
					</div>
					<div class="space-y-2">
						<label for="email" class="text-sm font-medium">Email</label>
						@components.Input(components.InputProps{
							ID:          "email",
							Name:        "email",
							Type:        components.InputTypeEmail,
							Placeholder: "Enter your email",
						})
					</div>
					<div class="space-y-2">
						<label for="password" class="text-sm font-medium">Password</label>
						@components.Input(components.InputProps{
							ID:          "password",
							Name:        "password",
							Type:        components.InputTypePassword,
							Placeholder: "Enter your password",
						})
					</div>
					<div class="space-y-2">
						<label for="birthdate" class="text-sm font-medium">Date of Birth</label>
						@components.Datepicker(components.DatepickerProps{
							ID:          "birthdate",
							Name:        "birthdate",
							Placeholder: "Select your birth date",
						})
					</div>
					<div class="space-y-2">
						<label class="text-sm font-medium">Preferred Contact Method</label>
						@components.Radio(components.RadioProps{
							Value: "email",
							ID:    "contact-email",
							Name:  "contact-method",
<<<<<<< HEAD
							Label: templ.Raw("Email"),
=======
							// Label: templ.Raw("Email"),
>>>>>>> 14a5400b
						})
						@components.Radio(components.RadioProps{
							Value: "phone",
							ID:    "contact-phone",
							Name:  "contact-method",
<<<<<<< HEAD
							Label: templ.Raw("Phone"),
						})
						@components.Radio(components.RadioProps{
							Value:      "mail",
							ID:         "contact-mail",
							Name:       "contact-method",
							Label:      templ.Raw("Physical Mail"),
=======
							// Label: templ.Raw("Phone"),
						})
						@components.Radio(components.RadioProps{
							Value: "mail",
							ID:    "contact-mail",
							Name:  "contact-method",
							// Label:      templ.Raw("Physical Mail"),
>>>>>>> 14a5400b
							Attributes: templ.Attributes{"disabled": "true"},
						})
					</div>
					<div class="space-y-4">
						<label class="text-sm font-medium">Preferences</label>
						<div class="space-y-2">
							@components.Toggle(components.ToggleProps{
								ID:   "marketing",
								Name: "marketing",
								// LabelRight: "Receive marketing emails",
							})
						</div>
						<div class="space-y-2">
							@components.Toggle(components.ToggleProps{
								ID:   "notifications",
								Name: "notifications",
								// LabelRight: "Enable notifications",
								Attributes: templ.Attributes{"checked": "true"},
							})
						</div>
						<div class="space-y-2">
							@components.Toggle(components.ToggleProps{
								ID:   "beta",
								Name: "beta",
								// LabelRight: "Join beta program",
								Attributes: templ.Attributes{"disabled": "true"},
							})
						</div>
					</div>
					<div class="space-y-2">
						@components.Checkbox(components.CheckboxProps{
							ID:    "terms",
							Name:  "terms",
							Value: "accepted",
						})
					</div>
					<div class="space-y-2">
						@components.Checkbox(components.CheckboxProps{
							ID:    "newsletter",
							Name:  "newsletter",
							Value: "subscribed",
						})
					</div>
				</form>
			}
			@components.CardFooter() {
				<div class="flex justify-between w-full">
					@components.Button(components.ButtonProps{
						Text:    "Cancel",
						Variant: "secondary",
					})
					@components.Button(components.ButtonProps{
						Text:    "Register",
						Variant: "primary",
					})
				</div>
			}
		}
	</div>
}

type ThemeCustomizerProps struct {
	CurrentTheme  string
	CurrentRadius string
	CurrentMode   string
}

templ ThemeCustomizer(props ThemeCustomizerProps) {
	<div
		class="theme-customizer w-full flex flex-col gap-2"
	>
		<div class="flex flex-1 flex-col space-y-4 md:space-y-6">
			@ThemeSelector()
			@RadiusSelector()
			@ModeSelector()
		</div>
		@components.ModalTrigger("css-modal") {
			@components.Button(components.ButtonProps{Text: "Generate and Copy CSS", FullWidth: true, Attributes: templ.Attributes{
				"@click": "getGeneratedCSS",
			}})
		}
		@components.Modal(components.ModalProps{ID: "css-modal", Class: "max-w-xl"}) {
			@components.ModalHeader() {
				Generated CSS Code
			}
			@components.ModalBody() {
				<pre x-text="generatedCSS" class="text-primary p-4 rounded overflow-x-auto max-h-96"></pre>
			}
			@components.ModalFooter() {
				<div class="flex gap-2">
					@components.Button(components.ButtonProps{
						Text:       "Copy to Clipboard",
						Variant:    "primary",
						Attributes: templ.Attributes{"@click": "copyToClipboard"},
					})
					@components.ModalClose("css-modal") {
						@components.Button(components.ButtonProps{
							Text:    "Close",
							Variant: "secondary",
						})
					}
				</div>
			}
		}
	</div>
}

templ ThemeSelector() {
	<div class="space-y-1.5">
		<label class="text-xs font-medium">Theme</label>
		<div class="grid grid-cols-3 gap-2">
			<button
				class="inline-flex items-center whitespace-nowrap font-medium transition-colors focus-visible:outline-none focus-visible:ring-1 focus-visible:ring-ring disabled:pointer-events-none disabled:opacity-50 bg-background shadow-sm hover:bg-accent hover:text-accent-foreground h-8 rounded-md px-3 text-xs justify-start border-2"
				:class="{ 'border-primary': theme === 'zinc' }"
				style="--theme-primary: hsl(240 5.9% 10%);"
				@click="setTheme('zinc')"
			>
				<span class="mr-1 flex h-5 w-5 shrink-0 -translate-x-1 items-center justify-center rounded-full bg-[--theme-primary]">
					<span x-show="theme === 'zinc'">
						@icons.Check(icons.IconProps{Size: "12", Color: "white"})
					</span>
				</span>
				Zinc
			</button>
			<button
				class="inline-flex items-center whitespace-nowrap font-medium transition-colors focus-visible:outline-none focus-visible:ring-1 focus-visible:ring-ring disabled:pointer-events-none disabled:opacity-50 bg-background shadow-sm hover:bg-accent hover:text-accent-foreground h-8 rounded-md px-3 text-xs justify-start border-2"
				:class="{ 'border-primary': theme === 'slate' }"
				style="--theme-primary: hsl(215.4 16.3% 46.9%);"
				@click="setTheme('slate')"
			>
				<span class="mr-1 flex h-5 w-5 shrink-0 -translate-x-1 items-center justify-center rounded-full bg-[--theme-primary]">
					<span x-show="theme === 'slate'">
						@icons.Check(icons.IconProps{Size: "12", Color: "white"})
					</span>
				</span>
				Slate
			</button>
			<button
				class="inline-flex items-center whitespace-nowrap font-medium transition-colors focus-visible:outline-none focus-visible:ring-1 focus-visible:ring-ring disabled:pointer-events-none disabled:opacity-50 bg-background shadow-sm hover:bg-accent hover:text-accent-foreground h-8 rounded-md px-3 text-xs justify-start border-2"
				:class="{ 'border-primary': theme === 'stone' }"
				style="--theme-primary: hsl(25 5.3% 44.7%);"
				@click="setTheme('stone')"
			>
				<span class="mr-1 flex h-5 w-5 shrink-0 -translate-x-1 items-center justify-center rounded-full bg-[--theme-primary]">
					<span x-show="theme === 'stone'">
						@icons.Check(icons.IconProps{Size: "12", Color: "white"})
					</span>
				</span>
				Stone
			</button>
			<button
				class="inline-flex items-center whitespace-nowrap font-medium transition-colors focus-visible:outline-none focus-visible:ring-1 focus-visible:ring-ring disabled:pointer-events-none disabled:opacity-50 bg-background shadow-sm hover:bg-accent hover:text-accent-foreground h-8 rounded-md px-3 text-xs justify-start border-2"
				:class="{ 'border-primary': theme === 'gray' }"
				style="--theme-primary: hsl(220 8.9% 46.1%);"
				@click="setTheme('gray')"
			>
				<span class="mr-1 flex h-5 w-5 shrink-0 -translate-x-1 items-center justify-center rounded-full bg-[--theme-primary]">
					<span x-show="theme === 'gray'">
						@icons.Check(icons.IconProps{Size: "12", Color: "white"})
					</span>
				</span>
				Gray
			</button>
			<button
				class="inline-flex items-center whitespace-nowrap font-medium transition-colors focus-visible:outline-none focus-visible:ring-1 focus-visible:ring-ring disabled:pointer-events-none disabled:opacity-50 bg-background shadow-sm hover:bg-accent hover:text-accent-foreground h-8 rounded-md px-3 text-xs justify-start border-2"
				:class="{ 'border-primary': theme === 'neutral' }"
				style="--theme-primary: hsl(0 0% 45.1%);"
				@click="setTheme('neutral')"
			>
				<span class="mr-1 flex h-5 w-5 shrink-0 -translate-x-1 items-center justify-center rounded-full bg-[--theme-primary]">
					<span x-show="theme === 'neutral'">
						@icons.Check(icons.IconProps{Size: "12", Color: "white"})
					</span>
				</span>
				Neutral
			</button>
			<button
				class="inline-flex items-center whitespace-nowrap font-medium transition-colors focus-visible:outline-none focus-visible:ring-1 focus-visible:ring-ring disabled:pointer-events-none disabled:opacity-50 bg-background shadow-sm hover:bg-accent hover:text-accent-foreground h-8 rounded-md px-3 text-xs justify-start border-2"
				:class="{ 'border-primary': theme === 'red' }"
				style="--theme-primary: hsl(0 72.2% 50.6%);"
				@click="setTheme('red')"
			>
				<span class="mr-1 flex h-5 w-5 shrink-0 -translate-x-1 items-center justify-center rounded-full bg-[--theme-primary]">
					<span x-show="theme === 'red'">
						@icons.Check(icons.IconProps{Size: "12", Color: "white"})
					</span>
				</span>
				Red
			</button>
			<button
				class="inline-flex items-center whitespace-nowrap font-medium transition-colors focus-visible:outline-none focus-visible:ring-1 focus-visible:ring-ring disabled:pointer-events-none disabled:opacity-50 bg-background shadow-sm hover:bg-accent hover:text-accent-foreground h-8 rounded-md px-3 text-xs justify-start border-2"
				:class="{ 'border-primary': theme === 'rose' }"
				style="--theme-primary: hsl(346.8 77.2% 49.8%);"
				@click="setTheme('rose')"
			>
				<span class="mr-1 flex h-5 w-5 shrink-0 -translate-x-1 items-center justify-center rounded-full bg-[--theme-primary]">
					<span x-show="theme === 'rose'">
						@icons.Check(icons.IconProps{Size: "12", Color: "white"})
					</span>
				</span>
				Rose
			</button>
			<button
				class="inline-flex items-center whitespace-nowrap font-medium transition-colors focus-visible:outline-none focus-visible:ring-1 focus-visible:ring-ring disabled:pointer-events-none disabled:opacity-50 bg-background shadow-sm hover:bg-accent hover:text-accent-foreground h-8 rounded-md px-3 text-xs justify-start border-2"
				:class="{ 'border-primary': theme === 'orange' }"
				style="--theme-primary: hsl(24.6 95% 53.1%);"
				@click="setTheme('orange')"
			>
				<span class="mr-1 flex h-5 w-5 shrink-0 -translate-x-1 items-center justify-center rounded-full bg-[--theme-primary]">
					<span x-show="theme === 'orange'">
						@icons.Check(icons.IconProps{Size: "12", Color: "white"})
					</span>
				</span>
				Orange
			</button>
			<button
				class="inline-flex items-center whitespace-nowrap font-medium transition-colors focus-visible:outline-none focus-visible:ring-1 focus-visible:ring-ring disabled:pointer-events-none disabled:opacity-50 bg-background shadow-sm hover:bg-accent hover:text-accent-foreground h-8 rounded-md px-3 text-xs justify-start border-2"
				:class="{ 'border-primary': theme === 'green' }"
				style="--theme-primary: hsl(142.1 76.2% 36.3%);"
				@click="setTheme('green')"
			>
				<span class="mr-1 flex h-5 w-5 shrink-0 -translate-x-1 items-center justify-center rounded-full bg-[--theme-primary]">
					<span x-show="theme === 'green'">
						@icons.Check(icons.IconProps{Size: "12", Color: "white"})
					</span>
				</span>
				Green
			</button>
			<button
				class="inline-flex items-center whitespace-nowrap font-medium transition-colors focus-visible:outline-none focus-visible:ring-1 focus-visible:ring-ring disabled:pointer-events-none disabled:opacity-50 bg-background shadow-sm hover:bg-accent hover:text-accent-foreground h-8 rounded-md px-3 text-xs justify-start border-2"
				:class="{ 'border-primary': theme === 'blue' }"
				style="--theme-primary: hsl(221.2 83.2% 53.3%);"
				@click="setTheme('blue')"
			>
				<span class="mr-1 flex h-5 w-5 shrink-0 -translate-x-1 items-center justify-center rounded-full bg-[--theme-primary]">
					<span x-show="theme === 'blue'">
						@icons.Check(icons.IconProps{Size: "12", Color: "white"})
					</span>
				</span>
				Blue
			</button>
			<button
				class="inline-flex items-center whitespace-nowrap font-medium transition-colors focus-visible:outline-none focus-visible:ring-1 focus-visible:ring-ring disabled:pointer-events-none disabled:opacity-50 bg-background shadow-sm hover:bg-accent hover:text-accent-foreground h-8 rounded-md px-3 text-xs justify-start border-2"
				:class="{ 'border-primary': theme === 'yellow' }"
				style="--theme-primary: hsl(47.9 95.8% 53.1%);"
				@click="setTheme('yellow')"
			>
				<span class="mr-1 flex h-5 w-5 shrink-0 -translate-x-1 items-center justify-center rounded-full bg-[--theme-primary]">
					<span x-show="theme === 'yellow'">
						@icons.Check(icons.IconProps{Size: "12", Color: "white"})
					</span>
				</span>
				Yellow
			</button>
			<button
				class="inline-flex items-center whitespace-nowrap font-medium transition-colors focus-visible:outline-none focus-visible:ring-1 focus-visible:ring-ring disabled:pointer-events-none disabled:opacity-50 bg-background shadow-sm hover:bg-accent hover:text-accent-foreground h-8 rounded-md px-3 text-xs justify-start border-2"
				:class="{ 'border-primary': theme === 'violet' }"
				style="--theme-primary: hsl(262.1 83.3% 57.8%);"
				@click="setTheme('violet')"
			>
				<span class="mr-1 flex h-5 w-5 shrink-0 -translate-x-1 items-center justify-center rounded-full bg-[--theme-primary]">
					<span x-show="theme === 'violet'">
						@icons.Check(icons.IconProps{Size: "12", Color: "white"})
					</span>
				</span>
				Violet
			</button>
		</div>
	</div>
}

templ RadiusSelector() {
	<div class="space-y-1.5">
		<label class="text-xs font-medium">Radius</label>
		<div class="grid grid-cols-5 gap-2">
			<button
				class="px-3 py-1 rounded border"
				:class="{ 'border-2 border-primary': radius === '0' }"
				@click="setRadius('0')"
			>
				0
			</button>
			<button
				class="px-3 py-1 rounded border"
				:class="{ 'border-2 border-primary': radius === '0.3' }"
				@click="setRadius('0.3')"
			>
				0.3
			</button>
			<button
				class="px-3 py-1 rounded border"
				:class="{ 'border-2 border-primary': radius === '0.5' }"
				@click="setRadius('0.5')"
			>
				0.5
			</button>
			<button
				class="px-3 py-1 rounded border"
				:class="{ 'border-2 border-primary': radius === '0.75' }"
				@click="setRadius('0.75')"
			>
				0.75
			</button>
			<button
				class="px-3 py-1 rounded border"
				:class="{ 'border-2 border-primary': radius === '1.0' }"
				@click="setRadius('1.0')"
			>
				1.0
			</button>
		</div>
	</div>
}

templ ModeSelector() {
	<div class="space-y-1.5">
		<label class="text-xs font-medium">Mode</label>
		<div class="grid grid-cols-2 gap-2">
			<button
				class="px-3 py-1 rounded border flex items-center justify-center"
				:class="{ 'border-2 border-primary': appTheme === 'light' }"
				@click="
					appTheme = 'light'
					localStorage.setItem('appTheme', appTheme)
					document.documentElement.classList.toggle('dark', appTheme === 'dark')
				"
			>
				@icons.Sun(icons.IconProps{Size: "15", Class: "mr-2"})
				Light
			</button>
			<button
				class="px-3 py-1 rounded border flex items-center justify-center"
				:class="{ 'border-2 border-primary': appTheme === 'dark' }"
				@click="
					appTheme = 'dark'
					localStorage.setItem('appTheme', appTheme)
					document.documentElement.classList.toggle('dark', appTheme === 'dark')
				"
			>
				@icons.Moon(icons.IconProps{Size: "15", Class: "mr-2"})
				Dark
			</button>
		</div>
	</div>
}<|MERGE_RESOLUTION|>--- conflicted
+++ resolved
@@ -104,25 +104,12 @@
 							Value: "email",
 							ID:    "contact-email",
 							Name:  "contact-method",
-<<<<<<< HEAD
-							Label: templ.Raw("Email"),
-=======
 							// Label: templ.Raw("Email"),
->>>>>>> 14a5400b
 						})
 						@components.Radio(components.RadioProps{
 							Value: "phone",
 							ID:    "contact-phone",
 							Name:  "contact-method",
-<<<<<<< HEAD
-							Label: templ.Raw("Phone"),
-						})
-						@components.Radio(components.RadioProps{
-							Value:      "mail",
-							ID:         "contact-mail",
-							Name:       "contact-method",
-							Label:      templ.Raw("Physical Mail"),
-=======
 							// Label: templ.Raw("Phone"),
 						})
 						@components.Radio(components.RadioProps{
@@ -130,7 +117,6 @@
 							ID:    "contact-mail",
 							Name:  "contact-method",
 							// Label:      templ.Raw("Physical Mail"),
->>>>>>> 14a5400b
 							Attributes: templ.Attributes{"disabled": "true"},
 						})
 					</div>
