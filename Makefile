--- conflicted
+++ resolved
@@ -34,10 +34,9 @@
 generate-icons:
 	go run cmd/icongen/main.go
 
-<<<<<<< HEAD
 install-compinstall:
 	go install ./cmd/compinstall
-=======
+	
 # Validate generated HTML files against Eslint plugins
 # Step 1: Compile templ files into Go
 templ-generate:
@@ -56,5 +55,4 @@
 	npx eslint --fix "out/**/*.html" --ext .html
 
 # Step 6: Run full pipeline (build + lint)
-validate-html: build-html lint-html
->>>>>>> 65d32aa6
+validate-html: build-html lint-html