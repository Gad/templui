--- conflicted
+++ resolved
@@ -342,13 +342,7 @@
 
 					window.inputOTPState.delete(container);
 				}
-<<<<<<< HEAD
-
-				// --- Standard Init Flow ---
-
-=======
-				
->>>>>>> 46871f5b
+
 				function initAllComponents(root = document) {
 					if (root instanceof Element && root.matches('[data-input-otp]')) {
 						initInputOTP(root);
@@ -358,11 +352,7 @@
 				}
 
 				const handleHtmxSwap = (event) => {
-<<<<<<< HEAD
-					const target = event.target || event.detail.target;
-=======
 					const target = event.detail.elt;
->>>>>>> 46871f5b
 					if (target instanceof Element) {
 						requestAnimationFrame(() => initAllComponents(target));
 					}
@@ -386,13 +376,7 @@
 					}
 				});
 
-<<<<<<< HEAD
-                // Initialize immediately for any existing elements
 				initAllComponents();
-
-=======
-				initAllComponents();
->>>>>>> 46871f5b
 				document.body.addEventListener('htmx:afterSwap', handleHtmxSwap);
 				document.body.addEventListener('htmx:oobAfterSwap', handleHtmxSwap);
 
